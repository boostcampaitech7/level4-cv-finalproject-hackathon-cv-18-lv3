--- conflicted
+++ resolved
@@ -21,11 +21,7 @@
   token: "<hf_token>" # Use hf token to access gated repositories
   only_preprocessor: False
 
-<<<<<<< HEAD
-  ckpt: "D:\\work_dir\\level4-cv-finalproject-hackathon-cv-18-lv3\\outputs_stage2\\checkpoint_best.pth" # model used for decoding
-=======
   ckpt: "outputs_stage2/checkpoint_best.pth" # model used for decoding
->>>>>>> b15b5b60
 
   freeze_whisper: True
   freeze_beats: True
