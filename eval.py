import argparse
import json
import random
import sys
import torch
import numpy as np
import pandas as pd
from pathlib import Path
import gc
import subprocess
from transformers import DynamicCache
from tqdm import tqdm
import os
import time

os.environ["TOKENIZERS_PARALLELISM"] = "false"

from transformers import WhisperFeatureExtractor

# Custom modules
from utils.salmonn_utils import SALMONNTestDataset, load_preprocessor, load_model
from config import Config
from utils.utils import get_dataloader, prepare_sample
from utils.metrics import compute_wer, compute_spider
from dataset import SALMONNDataset
from models.salmonn import SALMONN

from dotenv import load_dotenv


def parse_args():
    parser = argparse.ArgumentParser()
    parser.add_argument(
        "--cfg-path", 
        type=str, 
        help='path to configuration file', 
        default='configs/salmonn_eval_config.yaml'
    )
    parser.add_argument("--device", type=str, default="cuda:0")
    parser.add_argument(
        "--options",
        nargs="+",
        help="override some settings in the used config, the key-value pair "
        "in xxx=yyy format will be merged into config file (deprecate), "
        "change to --cfg-options instead.",
    )
    # --- Deprecated options ---

    parser.add_argument("--skip_scoring", action='store_false', default=True, 
                    help="(Deprecate) If True, skip scoring after inference. Use --mode instead. This option will be removed in a future version.")
    # --- Deprecated options end ---
    # --- New options ---
    parser.add_argument("--mode", type=str, default="submission", 
                    help="Mode to evaluate. Supports submission and validation modes for ASR and AAC tasks.", 
<<<<<<< HEAD
                    choices=['submission_asr', 'submission_aac', 'submission_asr_aac', 'submission_aac_asr',
                             'valid_asr', 'valid_aac', 'valid_asr_aac', 'valid_aac_asr'])
=======
                    choices=['submission','valid']) 
    
    parser.add_argument('--tasks', nargs='+', help='arc aac latency')
>>>>>>> b15b5b60
    # --- New options end ---
    
    parser.add_argument("--num_it", type=int, default=100)
    parser.add_argument("--num_warmup", type=int, default=10)

    args = parser.parse_args()

    if args.tasks is None:
        raise ValueError("--task must be provided")

    # --- Override Previous Version Args ---
<<<<<<< HEAD
    args.tasks = args.mode.split("_")[1:]
    args.task = args.mode.split("_")[1]
    args.make_submission = args.mode.split("_")[0] == "submission"
=======
    args.make_submission = args.mode
>>>>>>> b15b5b60

    return args

def get_dataset(dataset_cfg, run_cfg, task, submission):
    testset = SALMONNTestDataset(
        dataset_cfg.prefix, dataset_cfg.test_ann_path, dataset_cfg.whisper_path, task, submission
    )

    test_loader = get_dataloader(testset, run_cfg, is_train=False, use_distributed=False)
    return test_loader

def replace_test_ann_path(cfg):
    if "test_ann_path" not in cfg.config.datasets.keys():
        if args.task == "asr":
            cfg.config.datasets.test_ann_path = cfg.config.datasets.test_ann_path_asr
        elif args.task == "aac":
            cfg.config.datasets.test_ann_path = cfg.config.datasets.test_ann_path_aac
    return cfg


def load_model(salmonn_preprocessor):
    model = salmonn_preprocessor.llama_model
    tokenizer = salmonn_preprocessor.llama_tokenizer
    return model, tokenizer


def load_preprocessor(cfg):
    salmonn_preprocessor = SALMONN.from_config(cfg.config.model)
    salmonn_preprocessor.to(cfg.config.run.device)
    salmonn_preprocessor.eval()
    return salmonn_preprocessor


class MockDataset(SALMONNDataset):
    def __init__(self, cfg, sr, audio_length, dataset_length):
        self.sr = sr
        self.audio_length = audio_length
        self.dataset_length = dataset_length
        self.prefix = cfg.config.datasets.prefix
        self.wav_processor = WhisperFeatureExtractor.from_pretrained(
            cfg.config.datasets.whisper_path
        )
        self.random_sample = np.random.randn(self.sr * self.audio_length)

    def __len__(self):
        return self.dataset_length

    def __getitem__(self, idx):
        audio = self.random_sample.copy()
        spectrogram = self.wav_processor(
            audio, sampling_rate=self.sr, return_tensors="pt"
        )["input_features"].squeeze()
        return {
            "spectrogram": spectrogram,
            "raw_wav": audio,
            "text": "test",
            "task": "asr",
            "Q": "",
            "id": idx,
        }

    @staticmethod
    def make_mock_dataloader(cfg, sr, audio_length, dataset_length=100):
        dataset = MockDataset(cfg, sr, audio_length, dataset_length)
        return get_dataloader(
            dataset, cfg.config.run, is_train=False, use_distributed=False
        )


def get_gpu_memory_usage():
    result = subprocess.check_output(
        ["nvidia-smi", "--query-gpu=memory.used", "--format=csv,nounits,noheader"],
        encoding="utf-8",
    )
    gpu_memory = int(result.strip().split("\n")[0])
    return gpu_memory


def model_inference(cfg, samples, test_prompt, salmonn):
    # TTFT
    start_time = time.time()
    llm = salmonn.llama_model

    batch_size = samples["spectrogram"].shape[0]
    spectrogram = samples["spectrogram"]
    raw_wav = samples.get("raw_wav", None)
    audio_padding_mask = samples.get("padding_mask", None)
    speech_embeds, speech_atts = salmonn.encode_speech(
        spectrogram, raw_wav=raw_wav, audio_padding_mask=audio_padding_mask
    )

    prompts = [test_prompt[task] for task in samples["task"]]
    templated_prompts = [
        cfg.config.model.prompt_template.format(prompt) for prompt in prompts
    ]

    speech_embeds, speech_atts = salmonn.prompt_wrap(
        speech_embeds, speech_atts, templated_prompts, multi_prompt=True
    )

    bos = (
        torch.ones(
            [batch_size, 1],
            dtype=torch.int32,
            device=speech_embeds.device,
        )
        * salmonn.llama_tokenizer.bos_token_id
    )
    bos_embeds = (
        llm.model.embed_tokens(bos)
        if not salmonn.lora
        else llm.model.model.embed_tokens(bos)
    )
    atts_bos = speech_atts[:, :1]

    speech_embeds = torch.cat([bos_embeds, speech_embeds], dim=1)
    speech_atts = torch.cat([atts_bos, speech_atts], dim=1)

    outputs = llm.model(
        inputs_embeds=speech_embeds,
        attention_mask=speech_atts,
    )
    end_time = time.time()
    ttft = end_time - start_time

    next_token = torch.argmax(outputs.logits[:, -1, :], dim=-1).unsqueeze(1)
    past_key_values = DynamicCache.from_legacy_cache(outputs.past_key_values)

    # TPOT
    start_time = time.time()
    with torch.no_grad():
        _ = llm.model(next_token, past_key_values=past_key_values, use_cache=True)
    end_time = time.time()
    tpot = end_time - start_time

    inference_time = ttft + tpot
    return inference_time, ttft, tpot


def main(args):
    # 기존 입력
    # python evaluate_salmonn.py --mode submission_asr
    # submission_asr, submission_aac, valid_asr, valid_aac
<<<<<<< HEAD

    # TODO submission_asr_aac, submission_aac_asr 형식으로 받아와서 aac와 asr 값에 따라 하나만 하거나
    # 둘다 할 수 있도록 변경하고자 함
=======
    # 변경
    # pythone eval.py --mode submission --tasks asr aac latency
>>>>>>> b15b5b60

    cfg = Config(args)
    # cfg = replace_test_ann_path(cfg) # asr, aac에 따라 .yaml에 설정되어 있는 경로를
    # cfg.config.datasets.test_ann_path을 설정함

    assert cfg.config.model.token in ('', "", "<hf_token>"), "Please remove the hf_token from the .yaml file. You must replace it with '' or <hf_token> and create .env file and write 'HF_TOKEN=<your token>' in it to safetly preceed"
    assert load_dotenv(".env"), "Please create .env file and write 'HF_TOKEN=<your token>'"
    cfg.config.model.token = os.getenv("HF_TOKEN")

    # # Load models
    salmonn_preprocessor = load_preprocessor(cfg)
    llama_model, tokenizer = load_model(salmonn_preprocessor)
    salmonn_preprocessor.llama_model = llama_model

    # Load data 
    # 설정한 .yaml에 따라 cfg.config.datasets.test_ann_path을 바탕으로 데이터셋을 받아옴
    # 이때 submission이면 submission 생성할 수 있도록 하고, 그 외의 경우 ref를 받아옴
    # dataloader = get_dataset(cfg.config.datasets, cfg.config.run, args.task, args.make_submission)

    # test에 사용되는 prompt
    with open("/data/yh/level4-cv-finalproject-hackathon-cv-18-lv3/data/prompts/test_prompt.json", "r") as f:
        test_prompt = json.load(f)

    for task in args.tasks:
        args.task = task
<<<<<<< HEAD
        cfg = replace_test_ann_path(cfg)
        
        dataloader = get_dataset(cfg.config.datasets, cfg.config.run, args.task, args.make_submission)
        # Evaluation
        testset_ids, hyps, refs = [], [], []
        for samples in tqdm(dataloader):
            testset_id = samples["testset_id"]
            testset_ids.extend(testset_id)

            # Preprocess
            samples = prepare_sample(samples, cuda_enabled=torch.cuda.is_available())
            batch_size = samples["spectrogram"].shape[0]
            spectrogram = samples["spectrogram"]
            raw_wav = samples.get("raw_wav", None)
            audio_padding_mask = samples.get("padding_mask", None)
            speech_embeds, speech_atts = salmonn_preprocessor.encode_speech(spectrogram, raw_wav=raw_wav, audio_padding_mask=audio_padding_mask)

            # Add prompt embeds + audio embed 
            prompts = [test_prompt[task] for task in samples['task']]
            templated_prompts = [cfg.config.model.prompt_template.format(prompt) for prompt in prompts]

            speech_embeds, speech_atts = salmonn_preprocessor.prompt_wrap(speech_embeds, speech_atts, templated_prompts, multi_prompt=True)
            bos = torch.ones(
                [batch_size, 1],
                dtype=torch.int32,
                device=speech_embeds.device,
            ) * tokenizer.bos_token_id

            bos_embeds = llama_model.model.model.embed_tokens(bos)
            atts_bos = speech_atts[:, :1]

            embeds = torch.cat([bos_embeds, speech_embeds], dim=1)
            attns = torch.cat([atts_bos, speech_atts], dim=1)

            generate_cfg = cfg.config.generate

            # Generation
            outputs = llama_model.model.generate(
                inputs_embeds=embeds,
                pad_token_id=llama_model.config.eos_token_id[0],
                max_new_tokens=generate_cfg.get("max_new_tokens", 200),
                num_beams=generate_cfg.get("num_beams", 4),
                do_sample=generate_cfg.get("do_sample", False),
                min_length=generate_cfg.get("min_length", 1),
                temperature=generate_cfg.get("temperature", 1.0),
                top_p=generate_cfg.get("top_p", 0.9),
                repetition_penalty=generate_cfg.get("repetition_penalty", 1.0),
                length_penalty=generate_cfg.get("length_penalty", 1.0),
                attention_mask=attns,
            )

            results = tokenizer.batch_decode(outputs)
            hyp = [result.split(generate_cfg.end_sym)[0].lower() for result in results]
            hyps.extend(hyp)

            if not args.make_submission:
                ref = samples["text"]
                refs.extend(ref)

        if args.make_submission:
            os.makedirs("submission_results", exist_ok=True)
            file_name = f"submission_results/{time.strftime('%Y-%m-%d_%H-%M-%S')}_{args.mode}.csv"
        else:
            if args.task == 'asr':
                compute_wer(hyps, refs)
                
            elif args.task == 'aac':
                compute_spider(hyps, refs)
            os.makedirs("valid_results", exist_ok=True)
            file_name = f"valid_results/{time.strftime('%Y-%m-%d_%H-%M-%S')}_{args.mode}.csv"


        result_df = pd.DataFrame({"testset_id": testset_ids, "text": hyps})
        result_df.to_csv(file_name, index=False)
=======
        print(f"{task} evaluation start")
        if task in ('asr', 'aac'):
            cfg = replace_test_ann_path(cfg)
            
            dataloader = get_dataset(cfg.config.datasets, cfg.config.run, args.task, args.make_submission)
            # Evaluation
            testset_ids, hyps, refs = [], [], []
            for samples in tqdm(dataloader):
                testset_id = samples["testset_id"]
                testset_ids.extend(testset_id)

                # Preprocess
                samples = prepare_sample(samples, cuda_enabled=torch.cuda.is_available())
                batch_size = samples["spectrogram"].shape[0]
                spectrogram = samples["spectrogram"]
                raw_wav = samples.get("raw_wav", None)
                audio_padding_mask = samples.get("padding_mask", None)
                speech_embeds, speech_atts = salmonn_preprocessor.encode_speech(spectrogram, raw_wav=raw_wav, audio_padding_mask=audio_padding_mask)

                # Add prompt embeds + audio embed 
                prompts = [test_prompt[task] for task in samples['task']]
                templated_prompts = [cfg.config.model.prompt_template.format(prompt) for prompt in prompts]

                speech_embeds, speech_atts = salmonn_preprocessor.prompt_wrap(speech_embeds, speech_atts, templated_prompts, multi_prompt=True)
                bos = torch.ones(
                    [batch_size, 1],
                    dtype=torch.int32,
                    device=speech_embeds.device,
                ) * tokenizer.bos_token_id

                bos_embeds = llama_model.model.model.embed_tokens(bos)
                atts_bos = speech_atts[:, :1]

                embeds = torch.cat([bos_embeds, speech_embeds], dim=1)
                attns = torch.cat([atts_bos, speech_atts], dim=1)

                generate_cfg = cfg.config.generate

                # Generation
                outputs = llama_model.model.generate(
                    inputs_embeds=embeds,
                    pad_token_id=llama_model.config.eos_token_id[0],
                    max_new_tokens=generate_cfg.get("max_new_tokens", 200),
                    num_beams=generate_cfg.get("num_beams", 4),
                    do_sample=generate_cfg.get("do_sample", False),
                    min_length=generate_cfg.get("min_length", 1),
                    temperature=generate_cfg.get("temperature", 1.0),
                    top_p=generate_cfg.get("top_p", 0.9),
                    repetition_penalty=generate_cfg.get("repetition_penalty", 1.0),
                    length_penalty=generate_cfg.get("length_penalty", 1.0),
                    attention_mask=attns,
                )

                results = tokenizer.batch_decode(outputs)
                hyp = [result.split(generate_cfg.end_sym)[0].lower() for result in results]
                hyps.extend(hyp)

                if not args.make_submission:
                    ref = samples["text"]
                    refs.extend(ref)

            if args.make_submission:
                os.makedirs("submission_results", exist_ok=True)
                file_name = f"submission_results/{time.strftime('%Y-%m-%d_%H-%M-%S')}_{args.mode}.csv"
            else:
                if args.task == 'asr':
                    compute_wer(hyps, refs)
                    
                elif args.task == 'aac':
                    compute_spider(hyps, refs)
                os.makedirs("valid_results", exist_ok=True)
                file_name = f"valid_results/{time.strftime('%Y-%m-%d_%H-%M-%S')}_{args.mode}.csv"


            result_df = pd.DataFrame({"testset_id": testset_ids, "text": hyps})
            result_df.to_csv(file_name, index=False)
            
        elif task == "latency":
            dataloader = MockDataset.make_mock_dataloader(cfg, sr=16000, audio_length=10)
            sample_batch = next(iter(dataloader))
            sample_batch = prepare_sample(sample_batch, cuda_enabled=torch.cuda.is_available())
            
            # Measure memory and latency
            memory_usages = []
            inference_times = []
            ttfts = []
            tpots = []            
            
            for it in tqdm(range(args.num_it + args.num_warmup)):
                torch.cuda.synchronize()
                with torch.no_grad():
                    inference_time, ttft, tpot = model_inference(
                        cfg,
                        sample_batch,
                        test_prompt,
                        salmonn_preprocessor,
                    )
                torch.cuda.synchronize()
                after_memory_allocated = torch.cuda.max_memory_allocated()

                torch.cuda.empty_cache()  # Clear the cache to get more accurate measurements
                gc.collect()

                if it >= args.num_warmup:
                    memory_usages.append(after_memory_allocated)
                    inference_times.append(inference_time)
                    ttfts.append(ttft)
                    tpots.append(tpot)


            average_memory_usage = np.mean(memory_usages)
            average_inference_time = np.mean(inference_times)
            average_ttft = np.mean(ttfts)
            average_tpot = np.mean(tpots)

            print(
                f"Average memory used during inference: {average_memory_usage/1024**3:.4f} GB"
            )
            print(f"Average inference time: {average_inference_time:.4f} seconds")
            print(f"Average TTFT: {average_ttft:.4f} seconds")
            print(f"Average TPOT: {average_tpot:.4f} seconds")
                    
        print(f"{task} evaluation end")
>>>>>>> b15b5b60


if __name__ == '__main__':
    args = parse_args()

    random.seed(42)
    main(args)<|MERGE_RESOLUTION|>--- conflicted
+++ resolved
@@ -52,14 +52,9 @@
     # --- New options ---
     parser.add_argument("--mode", type=str, default="submission", 
                     help="Mode to evaluate. Supports submission and validation modes for ASR and AAC tasks.", 
-<<<<<<< HEAD
-                    choices=['submission_asr', 'submission_aac', 'submission_asr_aac', 'submission_aac_asr',
-                             'valid_asr', 'valid_aac', 'valid_asr_aac', 'valid_aac_asr'])
-=======
                     choices=['submission','valid']) 
     
     parser.add_argument('--tasks', nargs='+', help='arc aac latency')
->>>>>>> b15b5b60
     # --- New options end ---
     
     parser.add_argument("--num_it", type=int, default=100)
@@ -71,13 +66,7 @@
         raise ValueError("--task must be provided")
 
     # --- Override Previous Version Args ---
-<<<<<<< HEAD
-    args.tasks = args.mode.split("_")[1:]
-    args.task = args.mode.split("_")[1]
-    args.make_submission = args.mode.split("_")[0] == "submission"
-=======
     args.make_submission = args.mode
->>>>>>> b15b5b60
 
     return args
 
@@ -221,14 +210,8 @@
     # 기존 입력
     # python evaluate_salmonn.py --mode submission_asr
     # submission_asr, submission_aac, valid_asr, valid_aac
-<<<<<<< HEAD
-
-    # TODO submission_asr_aac, submission_aac_asr 형식으로 받아와서 aac와 asr 값에 따라 하나만 하거나
-    # 둘다 할 수 있도록 변경하고자 함
-=======
     # 변경
     # pythone eval.py --mode submission --tasks asr aac latency
->>>>>>> b15b5b60
 
     cfg = Config(args)
     # cfg = replace_test_ann_path(cfg) # asr, aac에 따라 .yaml에 설정되어 있는 경로를
@@ -254,82 +237,7 @@
 
     for task in args.tasks:
         args.task = task
-<<<<<<< HEAD
-        cfg = replace_test_ann_path(cfg)
-        
-        dataloader = get_dataset(cfg.config.datasets, cfg.config.run, args.task, args.make_submission)
-        # Evaluation
-        testset_ids, hyps, refs = [], [], []
-        for samples in tqdm(dataloader):
-            testset_id = samples["testset_id"]
-            testset_ids.extend(testset_id)
-
-            # Preprocess
-            samples = prepare_sample(samples, cuda_enabled=torch.cuda.is_available())
-            batch_size = samples["spectrogram"].shape[0]
-            spectrogram = samples["spectrogram"]
-            raw_wav = samples.get("raw_wav", None)
-            audio_padding_mask = samples.get("padding_mask", None)
-            speech_embeds, speech_atts = salmonn_preprocessor.encode_speech(spectrogram, raw_wav=raw_wav, audio_padding_mask=audio_padding_mask)
-
-            # Add prompt embeds + audio embed 
-            prompts = [test_prompt[task] for task in samples['task']]
-            templated_prompts = [cfg.config.model.prompt_template.format(prompt) for prompt in prompts]
-
-            speech_embeds, speech_atts = salmonn_preprocessor.prompt_wrap(speech_embeds, speech_atts, templated_prompts, multi_prompt=True)
-            bos = torch.ones(
-                [batch_size, 1],
-                dtype=torch.int32,
-                device=speech_embeds.device,
-            ) * tokenizer.bos_token_id
-
-            bos_embeds = llama_model.model.model.embed_tokens(bos)
-            atts_bos = speech_atts[:, :1]
-
-            embeds = torch.cat([bos_embeds, speech_embeds], dim=1)
-            attns = torch.cat([atts_bos, speech_atts], dim=1)
-
-            generate_cfg = cfg.config.generate
-
-            # Generation
-            outputs = llama_model.model.generate(
-                inputs_embeds=embeds,
-                pad_token_id=llama_model.config.eos_token_id[0],
-                max_new_tokens=generate_cfg.get("max_new_tokens", 200),
-                num_beams=generate_cfg.get("num_beams", 4),
-                do_sample=generate_cfg.get("do_sample", False),
-                min_length=generate_cfg.get("min_length", 1),
-                temperature=generate_cfg.get("temperature", 1.0),
-                top_p=generate_cfg.get("top_p", 0.9),
-                repetition_penalty=generate_cfg.get("repetition_penalty", 1.0),
-                length_penalty=generate_cfg.get("length_penalty", 1.0),
-                attention_mask=attns,
-            )
-
-            results = tokenizer.batch_decode(outputs)
-            hyp = [result.split(generate_cfg.end_sym)[0].lower() for result in results]
-            hyps.extend(hyp)
-
-            if not args.make_submission:
-                ref = samples["text"]
-                refs.extend(ref)
-
-        if args.make_submission:
-            os.makedirs("submission_results", exist_ok=True)
-            file_name = f"submission_results/{time.strftime('%Y-%m-%d_%H-%M-%S')}_{args.mode}.csv"
-        else:
-            if args.task == 'asr':
-                compute_wer(hyps, refs)
-                
-            elif args.task == 'aac':
-                compute_spider(hyps, refs)
-            os.makedirs("valid_results", exist_ok=True)
-            file_name = f"valid_results/{time.strftime('%Y-%m-%d_%H-%M-%S')}_{args.mode}.csv"
-
-
-        result_df = pd.DataFrame({"testset_id": testset_ids, "text": hyps})
-        result_df.to_csv(file_name, index=False)
-=======
+
         print(f"{task} evaluation start")
         if task in ('asr', 'aac'):
             cfg = replace_test_ann_path(cfg)
@@ -453,7 +361,6 @@
             print(f"Average TPOT: {average_tpot:.4f} seconds")
                     
         print(f"{task} evaluation end")
->>>>>>> b15b5b60
 
 
 if __name__ == '__main__':
