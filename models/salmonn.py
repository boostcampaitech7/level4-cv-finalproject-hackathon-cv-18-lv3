# Copyright (2024) Tsinghua University, Bytedance Ltd. and/or its affiliates
#
# Licensed under the Apache License, Version 2.0 (the "License");
# you may not use this file except in compliance with the License.
# You may obtain a copy of the License at
#
#     http://www.apache.org/licenses/LICENSE-2.0
#
# Unless required by applicable law or agreed to in writing, software
# distributed under the License is distributed on an "AS IS" BASIS,
# WITHOUT WARRANTIES OR CONDITIONS OF ANY KIND, either express or implied.
# See the License for the specific language governing permissions and
# limitations under the License.

import logging
import json
import contextlib
import random
import sys
import time

import torch
import torch.nn as nn
import torch.nn.functional as F
from transformers import StoppingCriteriaList, AutoTokenizer, AutoModelForCausalLM, AutoConfig
from peft import LoraConfig, TaskType, get_peft_model

import os

from .Qformer import BertConfig, BertLMHeadModel
from .modeling_llama import LlamaForCausalLM
from .modeling_whisper import WhisperModel
from .beats.BEATs import BEATsConfig, BEATs
from .utils import StoppingCriteriaSub

# implementation for qlora
from transformers import BitsAndBytesConfig
from peft import prepare_model_for_kbit_training

class SALMONN(nn.Module):
    @classmethod
    def init_speech_Qformer(cls, num_query_token, speech_width, num_hidden_layers=2):
        encoder_config = BertConfig.from_pretrained("bert-base-uncased")
        encoder_config.num_hidden_layers = num_hidden_layers
        encoder_config.encoder_width = speech_width
        # insert cross-attention layer every other block
        encoder_config.add_cross_attention = True
        encoder_config.cross_attention_freq = 1
        encoder_config.query_length = num_query_token
        Qformer = BertLMHeadModel(config=encoder_config)
        query_tokens = nn.Parameter(
            torch.zeros(1, num_query_token, encoder_config.hidden_size)
        )
        query_tokens.data.normal_(mean=0.0, std=encoder_config.initializer_range)
        return Qformer, query_tokens

    @property
    def device(self):
        return list(self.parameters())[0].device

    def maybe_autocast(self, dtype=torch.float16):
        # if on cpu, don't use autocast
        # if on gpu, use autocast with dtype if provided, otherwise use torch.float16
        enable_autocast = self.device != torch.device("cpu")

        if enable_autocast:
            return torch.amp.autocast(device_type='cuda', dtype=dtype)
        else:
            return contextlib.nullcontext()

    def __init__(
        self,
        llama_path="",
        whisper_path="",
        freeze_whisper=True,
        beats_path="",
        freeze_beats=True,

        use_speech_Qformer=True,
        num_speech_query_token=1,
        freeze_speech_QFormer=False,
        window_level_Qformer=True,
        second_per_window=0.333333,
        second_stride=0.333333,
        
        speech_llama_proj_model="",
        freeze_speech_llama_proj=False,

        lora=True,
        lora_rank=8,
        lora_alpha=32,
        lora_dropout=0.1,

        multi_prompt=False,
        prompt_path="",
        prompt_template="",
        max_txt_len=128,
        end_sym="</s>",
        low_resource=False,  # use 8 bit
        qlora=True, # implementation for qlora
        device_8bit=0,  # the device of 8bit model should be set when loading and cannot be changed anymore.
        token=None,
        only_preprocessor=None,
        pruned = False,
        pruned_path = ""
    ):
        super().__init__()

        self.beats_path = beats_path
        self.use_speech_Qformer = use_speech_Qformer
        self.window_level_Qformer = window_level_Qformer
        self.second_per_window = second_per_window
        self.second_stride = second_stride
        self.lora = lora
        self.multi_prompt = multi_prompt
        self.max_txt_len = max_txt_len
        self.end_sym = end_sym
        self.low_resource = low_resource
        self.qlora = qlora
        self.pruned = pruned
        self.pruned_path = pruned_path

        logging.info('Loading LLaMA Tokenizer')
        self.llama_tokenizer = AutoTokenizer.from_pretrained(llama_path, use_fast=False, token=token)
        self.llama_tokenizer.add_special_tokens({'pad_token': '[PAD]'})
        self.llama_tokenizer.padding_side = "right"

        if torch.cuda.get_device_capability()[0] >= 8:
            self.dtype = torch.bfloat16
            logging.info("bfloat16 is selected")
        else : 
            self.dtype = torch.float16
            logging.info("float16 is selected")

        if not only_preprocessor:
            logging.info('Loading LLaMA Model')
            if self.pruned:
                logging.info(f'loading pruned model from {pruned_path}')
                self.llama_model = torch.load(
                    os.path.join(pruned_path,'model.pt'),
                )
            else:
                if self.low_resource:
                    self.llama_model = AutoModelForCausalLM.from_pretrained(
                        llama_path,
                        torch_dtype=self.dtype,
                        load_in_8bit=True,
                        device_map={"": device_8bit},
                        token=token,
                    )
                elif self.qlora :
                    logging.info('Quantizing LLaMA Model')
                    self.bnb_config = BitsAndBytesConfig(
                        load_in_4bit=True,
                        bnb_4bit_use_double_quant=False,
                        bnb_4bit_quant_type="nf4",
                        bnb_4bit_compute_dtype=self.dtype
                    )

                    self.llama_model = AutoModelForCausalLM.from_pretrained(
                        llama_path,
                        quantization_config = self.bnb_config,
                        torch_dtype=self.dtype,
                        device_map={"" :0},
                        token=token
                    )

                    self.llama_model.gradient_checkpointing_enable()
                    self.llama_model = prepare_model_for_kbit_training(self.llama_model)
                else:
                    self.llama_model = AutoModelForCausalLM.from_pretrained(
                        llama_path,
                        torch_dtype=self.dtype,
                        token=token,
                    )

            self.llama_model.resize_token_embeddings(len(self.llama_tokenizer))
            for name, param in self.llama_model.named_parameters():
                param.requires_grad = False
            logging.info('Loading LLaMA Done')

            if self.lora:
                self.peft_config = LoraConfig(
                    task_type=TaskType.CAUSAL_LM, 
                    inference_mode=False, 
                    r=lora_rank, 
                    lora_alpha=lora_alpha, 
                    lora_dropout=lora_dropout,
                )
                self.llama_model = get_peft_model(self.llama_model, self.peft_config)
                self.llama_model.print_trainable_parameters()
                logging.info('LoRA Training')

        assert whisper_path
        logging.info('Loading Whisper Model')
        self.speech_encoder = WhisperModel.from_pretrained(whisper_path).encoder
        self.ln_speech = nn.LayerNorm(self.speech_encoder.config.d_model)
        if freeze_whisper:
            for name, param in self.speech_encoder.named_parameters():
                param.requires_grad = False
            self.speech_encoder.eval()
            logging.info("freeze Whisper")
        
        if self.beats_path:
            logging.info("Loading BEATs Model")
            beats_ckpt = torch.load(self.beats_path, map_location='cpu', weights_only=True)
            beats_cfg = BEATsConfig(beats_ckpt['cfg'])
            self.beats = BEATs(beats_cfg)
            self.beats.load_state_dict(beats_ckpt['model'])
            self.ln_audio = nn.LayerNorm(self.beats.cfg.encoder_embed_dim)
            if freeze_beats:
                for name, param in self.beats.named_parameters():
                    param.requires_grad = False
                self.beats.eval()
                logging.info("freeze BEATs")

        if self.use_speech_Qformer:
            if self.beats_path:
                self.speech_Qformer, self.speech_query_tokens = self.init_speech_Qformer(
                    num_query_token=num_speech_query_token, speech_width=self.speech_encoder.config.d_model + self.beats.cfg.encoder_embed_dim
                )
            else:
                self.speech_Qformer, self.speech_query_tokens = self.init_speech_Qformer(
                    num_query_token=num_speech_query_token, speech_width=self.speech_encoder.config.d_model
                )
            self.speech_Qformer.bert.embeddings.word_embeddings = None
            self.speech_Qformer.bert.embeddings.position_embeddings = None
            for layer in self.speech_Qformer.bert.encoder.layer:
                layer.output = None
                layer.intermediate = None
            self.speech_Qformer.cls = None
            if freeze_speech_QFormer:
                for name, param in self.speech_Qformer.named_parameters():
                    param.requires_grad = False
                self.speech_Qformer.eval()
                self.speech_query_tokens.requires_grad = False
                logging.info("freeze Speech QFormer")

            logging.info('Loading speech LLAMA proj')
            if only_preprocessor:
                config = AutoConfig.from_pretrained(llama_path, token=token)
                lm_hidden_size = config.hidden_size
            else:
                lm_hidden_size = self.llama_model.config.hidden_size
            self.speech_llama_proj = nn.Linear(
                self.speech_Qformer.config.hidden_size, lm_hidden_size
            )
            if speech_llama_proj_model:
                logging.info("Loading speech LLAMA proj from {}".format(speech_llama_proj_model))
                speech_llama_proj_weight = torch.load(speech_llama_proj_model, map_location="cpu")
                self.load_state_dict(speech_llama_proj_weight['model'], strict=False)
            if freeze_speech_llama_proj:
                for name, param in self.speech_llama_proj.named_parameters():
                    param.requires_grad = False
                self.speech_llama_proj.eval()
                logging.info("freeze speech LLAMA proj")
        else:
            # feel free to add other aligners here
            raise NotImplementedError

        # prepare prompts
        self.prompt_dict = {}
        if prompt_path:
            try:
                raw_prompts = json.load(open(prompt_path, "r"))
            except:
                print("Failed to load prompt! Try to use utf-8 encoding.")
                raw_prompts = json.load(open(prompt_path, "r", encoding='utf-8'))
            for task in raw_prompts.keys():
                filted_prompts = [raw_prompt for raw_prompt in raw_prompts[task] if "<SpeechHere>" in raw_prompt]
                self.prompt_dict[task] = [prompt_template.format(p) for p in filted_prompts]
            print("Loading training prompts done!")

    def _encode_auditory_feature(self, speech_embeds, audio_embeds=None):
<<<<<<< HEAD
        st = time.time()
        with self.maybe_autocast():
            start_time = time.time()
=======
        with self.maybe_autocast(dtype=self.dtype):
>>>>>>> b15b5b60
            if self.use_speech_Qformer:
                speech_embeds = self.ln_speech(speech_embeds)
                if audio_embeds is not None:
                    audio_embeds = self.ln_audio(audio_embeds)
                    if audio_embeds.size(1) < speech_embeds.size(1):
                        audio_embeds = F.pad(audio_embeds, (0, 0, 0, speech_embeds.size(1) - audio_embeds.size(1)))
                    elif audio_embeds.size(1) > speech_embeds.size(1):
                        speech_embeds = F.pad(speech_embeds, (0, 0, 0, audio_embeds.size(1) - speech_embeds.size(1)))
                    speech_embeds = torch.cat((speech_embeds, audio_embeds), dim=-1)
                speech_atts = torch.ones(speech_embeds.size()[:-1], dtype=torch.long).to(speech_embeds.device)

                if self.window_level_Qformer:
                    B, T, C = speech_embeds.shape
                    kernel = round(1500 * self.second_per_window / 30.0)
                    stride = round(1500 * self.second_stride / 30.0)
                    kernel = (1, kernel)
                    stride = (1, stride)
                    speech_embeds_tr = speech_embeds.transpose(1, 2).unsqueeze(2)
                    speech_embeds_overlap = F.unfold(speech_embeds_tr, kernel_size=kernel, dilation=1, padding=0, stride=stride)
                    _, _, L = speech_embeds_overlap.shape
                    speech_embeds_overlap = speech_embeds_overlap.view(B, -1, kernel[1], L)
                    speech_embeds_overlap = torch.permute(speech_embeds_overlap, [0, 3, 2, 1])
                    speech_embeds = speech_embeds_overlap.reshape(-1, kernel[1], C)
                    speech_atts = torch.ones(speech_embeds.size()[:-1], dtype=torch.long, device=speech_embeds.device)

                query_tokens = self.speech_query_tokens.expand(speech_embeds.shape[0], -1, -1)
                # Qformer 동작 부분
                # speech-QFormer check
                query_output = self.speech_Qformer.bert(
                    query_embeds=query_tokens,
                    encoder_hidden_states=speech_embeds,
                    encoder_attention_mask=speech_atts,
                    return_dict=True,
                )
                end_time = time.time()
                print(f"Qformer time taken : {end_time - start_time}s")
                
                # speech-QFormer check end
                
                speech_embeds = self.speech_llama_proj(query_output.last_hidden_state)

                if self.window_level_Qformer:
                    speech_embeds = speech_embeds.view(B, -1, speech_embeds.size(2)).contiguous()

                speech_atts = torch.ones(speech_embeds.size()[:-1], dtype=torch.long).to(speech_embeds.device)
            else:
                raise NotImplementedError

        et = time.time()
        print(f"total time for QFormer to output speech embeds : {et - st}")
        model_size = sum(p.numel() for p in self.speech_Qformer.parameters()) * 4
        print(f"Qformer params : {model_size}")
        print(f"Qformer size: {model_size / (1024 ** 2):.2f} MB")
        return speech_embeds, speech_atts

    def encode_speech(self, spectrogram, raw_wav=None, audio_padding_mask=None):
<<<<<<< HEAD
        with self.maybe_autocast():
            # time check for encoders
            # whisper efficiency check
            start_time = time.time()
=======
        with self.maybe_autocast(dtype=self.dtype):
>>>>>>> b15b5b60
            speech_embeds = self.speech_encoder(spectrogram, return_dict=True).last_hidden_state
            end_time = time.time()
            print(f"whispers time taken : {end_time - start_time}s")
            
            model_size = sum(p.numel() for p in self.speech_encoder.parameters()) * 4
            print(f"whispers params : {model_size}")
            print(f"Whispers size: {model_size / (1024 ** 2):.2f} MB")
            # whisper efficiency check end
            
            if self.beats_path and raw_wav is not None:
                # beat efficiency check
                start_time = time.time()
                audio_embeds, _ = self.beats.extract_features(raw_wav, padding_mask=audio_padding_mask, feature_only=True)
                end_time = time.time()
                print(f"beats time taken : {end_time - start_time}s")
                
                model_size = sum(p.numel() for p in self.beats.parameters()) * 4
                print(f"beats params : {model_size}")
                print(f"beats size : {model_size / (1024 ** 2):.2f} MB")
                # beat efficiency check end
            else:
                audio_embeds = None
                        
        return self._encode_auditory_feature(speech_embeds, audio_embeds=audio_embeds)

    def prompt_wrap(self, embeds, atts, prompt, multi_prompt=False):
        if prompt:
            if multi_prompt:
                p_before = []
                p_after = []
                for i, p in enumerate(prompt):
                    b, a = p.split("<SpeechHere>")
                    p_before.append(b)
                    p_after.append(a)
                
                p_before_tokens = self.llama_tokenizer(
                    p_before, return_tensors="pt", add_special_tokens=False
                ).to(embeds.device)
                p_before_embeds = self.llama_model.model.embed_tokens(p_before_tokens.input_ids) if not self.lora else self.llama_model.model.model.embed_tokens(p_before_tokens.input_ids)

                # speech_embeds wrapped with prompts_embeds are padded to the same length here
                p_after_tokens = self.llama_tokenizer(
                    p_after, return_tensors="pt", padding="longest", add_special_tokens=False
                ).to(embeds.device)
                p_after_embeds = self.llama_model.model.embed_tokens(p_after_tokens.input_ids) if not self.lora else self.llama_model.model.model.embed_tokens(p_after_tokens.input_ids)

                wrapped_embeds = torch.cat([p_before_embeds, embeds, p_after_embeds], dim=1)
                wrapped_atts = torch.cat([p_before_tokens.attention_mask, atts, p_after_tokens.attention_mask], dim=1)
            else:
                batch_size = embeds.shape[0]
                p_before, p_after = prompt.split("<SpeechHere>")

                p_before_tokens = self.llama_tokenizer(
                    p_before, return_tensors="pt", add_special_tokens=False
                ).to(embeds.device)
                p_after_tokens = self.llama_tokenizer(
                    p_after, return_tensors="pt", add_special_tokens=False
                ).to(embeds.device)
                p_before_embeds = self.llama_model.model.embed_tokens(p_before_tokens.input_ids).expand(batch_size, -1, -1) if not self.lora else self.llama_model.model.model.embed_tokens(p_before_tokens.input_ids).expand(batch_size, -1, -1)
                p_after_embeds = self.llama_model.model.embed_tokens(p_after_tokens.input_ids).expand(batch_size, -1, -1) if not self.lora else self.llama_model.model.model.embed_tokens(p_after_tokens.input_ids).expand(batch_size, -1, -1)

                wrapped_embeds = torch.cat([p_before_embeds, embeds, p_after_embeds], dim=1)
                wrapped_atts = torch.cat([p_before_tokens.attention_mask, atts, p_after_tokens.attention_mask], dim=1)
            return wrapped_embeds, wrapped_atts
        else:
            return embeds, atts

    def forward(self, samples, verbose=False):
        # detect whether there are multi tasks in this batch
        task = list(set(samples["task"]))
        if len(task) > 1 or "QA" in task:
            self.multi_prompt = True

        # prepare prompts
        if self.prompt_dict:
            if self.multi_prompt:
                prompt = [random.choice(self.prompt_dict[task]) for task in samples["task"]]
                if "Q" in samples:
                    prompt = [p.format(q) if '{}' in p else p for p, q in zip(prompt, samples["Q"]) ]
            else:
                prompt = random.choice(self.prompt_dict[samples["task"][0]])

        # use speech/audio encoder to encode speech/audio
        spectrogram = samples["spectrogram"]
        raw_wav = samples.get("raw_wav", None)
        audio_padding_mask = samples.get("padding_mask", None)

        speech_embeds, speech_atts = self.encode_speech(spectrogram, raw_wav=raw_wav, audio_padding_mask=audio_padding_mask)

        # LLM input preparation efficiency check
        start_time = time.time()
        # wrap speech_embeds with prompts
        if self.prompt_dict:
            speech_embeds, speech_atts = self.prompt_wrap(speech_embeds, speech_atts, prompt, multi_prompt=self.multi_prompt)

        # prepare inputs for LLM
        text = [t + self.end_sym for t in samples["text"]]
        to_regress_tokens = self.llama_tokenizer(
            text,
            return_tensors="pt",
            padding="longest",
            truncation=True,
            max_length=self.max_txt_len,
            add_special_tokens=False
        ).to(spectrogram.device)
        to_regress_embeds = self.llama_model.model.embed_tokens(to_regress_tokens.input_ids) if not self.lora else self.llama_model.model.model.embed_tokens(to_regress_tokens.input_ids)
        targets = to_regress_tokens.input_ids.masked_fill(
            to_regress_tokens.input_ids == self.llama_tokenizer.pad_token_id, -100
        )
        empty_targets = (
            torch.ones(
                [speech_atts.shape[0], speech_atts.shape[1] + 1],
                dtype=torch.long
            ).to(spectrogram.device).fill_(-100)
        )
        targets = torch.cat([empty_targets, targets], dim=1)

        batch_size = speech_embeds.shape[0]
        bos = torch.ones(
            [batch_size, 1],
            dtype=to_regress_tokens.input_ids.dtype,
            device=to_regress_tokens.input_ids.device,
        ) * self.llama_tokenizer.bos_token_id
        bos_embeds = self.llama_model.model.embed_tokens(bos) if not self.lora else self.llama_model.model.model.embed_tokens(bos)
        atts_bos = speech_atts[:, :1]

        inputs_embeds = torch.cat([bos_embeds, speech_embeds, to_regress_embeds], dim=1)
        attention_mask = torch.cat([atts_bos, speech_atts, to_regress_tokens.attention_mask], dim=1)

        end_time = time.time()
        print(f"LLM input preparation time taken : {end_time - start_time}s")
        # calulate loss
<<<<<<< HEAD
        with self.maybe_autocast():
            start_time = time.time()
=======
        with self.maybe_autocast(self.dtype):
>>>>>>> b15b5b60
            outputs = self.llama_model(
                inputs_embeds=inputs_embeds,
                attention_mask=attention_mask,
                return_dict=True,
                labels=targets,
            )
            end_time = time.time()
            print(f"LLM to generate ouput time taken : {end_time - start_time}s")
            model_size = sum(p.numel() for p in self.llama_model.parameters()) * 4
            print(f"llama params : {model_size}")
            print(f"llama size : {model_size / (1024 ** 2):.2f} MB")
        
            loss = outputs.loss

        if verbose:
            nvocab = self.llama_model.config.vocab_size
            results = outputs.logits[:, empty_targets.size(1) - 1: -1, :].contiguous().view(-1, nvocab).argmax(dim=-1)
            labels = targets[:, empty_targets.size(1):].contiguous().view(-1)
            mask = (labels != -100)
            correct = (results[mask] == labels[mask]).float().sum()
            total = len(labels[mask])

        if verbose:
            return {"loss": loss, "correct": correct, "total": total}

        return {"loss": loss}

    def generate(self, samples, generate_cfg, prompts=None):
        batch_size = samples["spectrogram"].shape[0]

        spectrogram = samples["spectrogram"]
        raw_wav = samples.get("raw_wav", None)
        audio_padding_mask = samples.get("padding_mask", None)

        speech_embeds, speech_atts = self.encode_speech(spectrogram, raw_wav=raw_wav, audio_padding_mask=audio_padding_mask)

        if prompts is not None:
            speech_embeds, speech_atts = self.prompt_wrap(speech_embeds, speech_atts, prompts, multi_prompt=True)

        bos = torch.ones(
            [batch_size, 1],
            dtype=torch.int32,
            device=speech_embeds.device,
        ) * self.llama_tokenizer.bos_token_id
        bos_embeds = self.llama_model.model.embed_tokens(bos) if not self.lora else self.llama_model.model.model.embed_tokens(bos)
        atts_bos = speech_atts[:, :1]

        embeds = torch.cat([bos_embeds, speech_embeds], dim=1)
        attns = torch.cat([atts_bos, speech_atts], dim=1)

        stop_words_ids = [torch.tensor([2]).to(speech_embeds.device)] # TODO: fix this heuristics  
        stopping_criteria = StoppingCriteriaList([StoppingCriteriaSub(stops=stop_words_ids)])
        
        outputs = self.llama_model.generate(
            inputs_embeds=embeds,
            max_new_tokens=generate_cfg.get("max_new_tokens", 200),
            stopping_criteria=stopping_criteria,
            num_beams=generate_cfg.get("num_beams", 4),
            do_sample=generate_cfg.get("do_sample", False),
            min_length=generate_cfg.get("min_length", 1),
            temperature=generate_cfg.get("temperature", 1.0),
            top_p=generate_cfg.get("top_p", 0.9),
            repetition_penalty=generate_cfg.get("repetition_penalty", 1.0),
            length_penalty=generate_cfg.get("length_penalty", 1.0),
            attention_mask=attns,
        )        
        text = self.llama_tokenizer.batch_decode(outputs, add_special_tokens=False)

        return text

    @classmethod
    def from_config(cls, config):
        llama_path = config.get("llama_path")
        whisper_path = config.get("whisper_path")
        freeze_whisper = config.get("freeze_whisper", True)
        beats_path = config.get("beats_path", "")
        freeze_beats = config.get("freeze_beats", True)

        use_speech_Qformer = config.get("use_speech_Qformer", True)
        num_speech_query_token = config.get("num_speech_query_token", 1)
        freeze_speech_QFormer = config.get("freeze_speech_QFormer", False)
        window_level_Qformer = config.get("window_level_Qformer", True)
        second_per_window = config.get("second_per_window", 0.333333)
        second_stride = config.get("second_stride", 0.333333)

        speech_llama_proj_model = config.get("speech_llama_proj_model", "")
        freeze_speech_llama_proj = config.get("freeze_speech_llama_proj", False)

        lora = config.get("lora", True)
        lora_rank = config.get("lora_rank", 8)
        lora_alpha = config.get("lora_alpha", 32)
        lora_dropout = config.get("lora_dropout", 0.1)

        multi_prompt = config.get("multi_prompt", False)
        prompt_path = config.get("prompt_path", "")
        prompt_template = config.get("prompt_template", "")
        max_txt_len = config.get("max_txt_len", 128)
        end_sym = config.get("end_sym", "</s>")
        low_resource = config.get("low_resource", False)
        qlora = config.get("qlora", True)
        device_8bit = config.get("device_8bit", 0)

        token = config.get("token", None)
        pruned = config.get("pruned", False)
        pruned_path = config.get("pruned_path","")
        only_preprocessor = config.get("only_preprocessor", None)

        model = cls(
            llama_path=llama_path,
            whisper_path=whisper_path,
            freeze_whisper=freeze_whisper,
            beats_path=beats_path,
            freeze_beats=freeze_beats,
            use_speech_Qformer=use_speech_Qformer,
            num_speech_query_token=num_speech_query_token,
            freeze_speech_QFormer=freeze_speech_QFormer,
            window_level_Qformer=window_level_Qformer,
            second_per_window=second_per_window,
            second_stride=second_stride,
            speech_llama_proj_model=speech_llama_proj_model,
            freeze_speech_llama_proj=freeze_speech_llama_proj,
            lora=lora,
            lora_rank=lora_rank,
            lora_alpha=lora_alpha,
            lora_dropout=lora_dropout,
            multi_prompt=multi_prompt,
            prompt_path=prompt_path,
            prompt_template=prompt_template,
            max_txt_len=max_txt_len,
            end_sym=end_sym,
            low_resource=low_resource,
            qlora=qlora,
            device_8bit=device_8bit,
            token=token,
            only_preprocessor=only_preprocessor,
            pruned = pruned,
            pruned_path = pruned_path
        )

        ckpt_path = config.get("ckpt", "")
        if ckpt_path:
            logging.info("Load SALMONN ckpt from: {}".format(ckpt_path))
            ckpt = torch.load(ckpt_path, map_location="cpu", weights_only=True)
            model.load_state_dict(ckpt['model'], strict=False)

        return model<|MERGE_RESOLUTION|>--- conflicted
+++ resolved
@@ -272,13 +272,7 @@
             print("Loading training prompts done!")
 
     def _encode_auditory_feature(self, speech_embeds, audio_embeds=None):
-<<<<<<< HEAD
-        st = time.time()
-        with self.maybe_autocast():
-            start_time = time.time()
-=======
         with self.maybe_autocast(dtype=self.dtype):
->>>>>>> b15b5b60
             if self.use_speech_Qformer:
                 speech_embeds = self.ln_speech(speech_embeds)
                 if audio_embeds is not None:
@@ -335,14 +329,7 @@
         return speech_embeds, speech_atts
 
     def encode_speech(self, spectrogram, raw_wav=None, audio_padding_mask=None):
-<<<<<<< HEAD
-        with self.maybe_autocast():
-            # time check for encoders
-            # whisper efficiency check
-            start_time = time.time()
-=======
         with self.maybe_autocast(dtype=self.dtype):
->>>>>>> b15b5b60
             speech_embeds = self.speech_encoder(spectrogram, return_dict=True).last_hidden_state
             end_time = time.time()
             print(f"whispers time taken : {end_time - start_time}s")
@@ -475,12 +462,7 @@
         end_time = time.time()
         print(f"LLM input preparation time taken : {end_time - start_time}s")
         # calulate loss
-<<<<<<< HEAD
-        with self.maybe_autocast():
-            start_time = time.time()
-=======
         with self.maybe_autocast(self.dtype):
->>>>>>> b15b5b60
             outputs = self.llama_model(
                 inputs_embeds=inputs_embeds,
                 attention_mask=attention_mask,
